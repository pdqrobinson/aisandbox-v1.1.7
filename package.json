--- conflicted
+++ resolved
@@ -8,11 +8,7 @@
     "dev:server": "cross-env NODE_ENV=development nodemon server/index.js",
     "dev:all": "concurrently \"npm run dev:server\" \"npm run dev:client\" --kill-others-on-fail",
     "build": "tsc && vite build",
-<<<<<<< HEAD
-    "vercel-build": "npm run build",
-=======
     "vercel-build": "vite build",
->>>>>>> aae0805a
     "lint": "eslint src --ext ts,tsx --report-unused-disable-directives --max-warnings 0",
     "preview": "vite preview",
     "start": "node server/index.js"
